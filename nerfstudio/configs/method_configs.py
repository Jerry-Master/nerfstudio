# Copyright 2022 the Regents of the University of California, Nerfstudio Team and contributors. All rights reserved.
#
# Licensed under the Apache License, Version 2.0 (the "License");
# you may not use this file except in compliance with the License.
# You may obtain a copy of the License at
#
#     http://www.apache.org/licenses/LICENSE-2.0
#
# Unless required by applicable law or agreed to in writing, software
# distributed under the License is distributed on an "AS IS" BASIS,
# WITHOUT WARRANTIES OR CONDITIONS OF ANY KIND, either express or implied.
# See the License for the specific language governing permissions and
# limitations under the License.

"""
Put all the method implementations in one location.
"""

from __future__ import annotations

from collections import OrderedDict
from typing import Dict

import tyro

from nerfstudio.cameras.camera_optimizers import CameraOptimizerConfig
from nerfstudio.configs.base_config import ViewerConfig
from nerfstudio.configs.external_methods import get_external_methods
<<<<<<< HEAD
from nerfstudio.data.datamanagers.base_datamanager import (
    VanillaDataManager, VanillaDataManagerConfig)
from nerfstudio.data.dataparsers.blender_dataparser import \
    BlenderDataParserConfig
=======

from nerfstudio.data.datamanagers.random_cameras_datamanager import RandomCamerasDataManagerConfig
from nerfstudio.data.datamanagers.base_datamanager import VanillaDataManager, VanillaDataManagerConfig

from nerfstudio.data.dataparsers.blender_dataparser import BlenderDataParserConfig
>>>>>>> caf50a75
from nerfstudio.data.dataparsers.dnerf_dataparser import DNeRFDataParserConfig
from nerfstudio.data.dataparsers.instant_ngp_dataparser import \
    InstantNGPDataParserConfig
from nerfstudio.data.dataparsers.nerfstudio_dataparser import \
    NerfstudioDataParserConfig
from nerfstudio.data.dataparsers.phototourism_dataparser import \
    PhototourismDataParserConfig
from nerfstudio.data.dataparsers.sdfstudio_dataparser import \
    SDFStudioDataParserConfig
from nerfstudio.data.dataparsers.sitcoms3d_dataparser import \
    Sitcoms3DDataParserConfig
from nerfstudio.data.datasets.depth_dataset import DepthDataset
from nerfstudio.data.datasets.sdf_dataset import SDFDataset
from nerfstudio.data.datasets.semantic_dataset import SemanticDataset
from nerfstudio.engine.optimizers import (AdamOptimizerConfig,
                                          RAdamOptimizerConfig)
from nerfstudio.engine.schedulers import (CosineDecaySchedulerConfig,
                                          ExponentialDecaySchedulerConfig,
                                          MultiStepSchedulerConfig)
from nerfstudio.engine.trainer import TrainerConfig
from nerfstudio.field_components.temporal_distortions import \
    TemporalDistortionKind
from nerfstudio.fields.sdf_field import SDFFieldConfig
from nerfstudio.models.depth_nerfacto import DepthNerfactoModelConfig
from nerfstudio.models.generfacto import GenerfactoModelConfig
from nerfstudio.models.instant_ngp import InstantNGPModelConfig
from nerfstudio.models.mipnerf import MipNerfModel
from nerfstudio.models.nerfacto import NerfactoModelConfig
from nerfstudio.models.neus import NeuSModelConfig
from nerfstudio.models.neus_facto import NeuSFactoModelConfig
from nerfstudio.models.semantic_nerfw import SemanticNerfWModelConfig
from nerfstudio.models.tensorf import TensoRFModelConfig
from nerfstudio.models.vanilla_nerf import NeRFModel, VanillaModelConfig
from nerfstudio.pipelines.base_pipeline import VanillaPipelineConfig
from nerfstudio.pipelines.dynamic_batch import DynamicBatchPipelineConfig
from nerfstudio.plugins.registry import discover_methods

method_configs: Dict[str, TrainerConfig] = {}
descriptions = {
    "nerfacto": "Recommended real-time model tuned for real captures. This model will be continually updated.",
    "depth-nerfacto": "Nerfacto with depth supervision.",
    "volinga": "Real-time rendering model from Volinga. Directly exportable to NVOL format at https://volinga.ai/",
    "instant-ngp": "Implementation of Instant-NGP. Recommended real-time model for unbounded scenes.",
    "instant-ngp-bounded": "Implementation of Instant-NGP. Recommended for bounded real and synthetic scenes",
    "mipnerf": "High quality model for bounded scenes. (slow)",
    "semantic-nerfw": "Predicts semantic segmentations and filters out transient objects.",
    "vanilla-nerf": "Original NeRF model. (slow)",
    "tensorf": "tensorf",
    "dnerf": "Dynamic-NeRF model. (slow)",
    "phototourism": "Uses the Phototourism data.",
    "generfacto": "Generative Text to NeRF model",
    "neus": "Implementation of NeuS. (slow)",
    "neus-facto": "Implementation of NeuS-Facto. (slow)",
}

method_configs["nerfacto"] = TrainerConfig(
    method_name="nerfacto",
    steps_per_eval_batch=500,
    steps_per_save=2000,
    max_num_iterations=30000,
    mixed_precision=True,
    pipeline=VanillaPipelineConfig(
        datamanager=VanillaDataManagerConfig(
            dataparser=NerfstudioDataParserConfig(),
            train_num_rays_per_batch=4096,
            eval_num_rays_per_batch=4096,
        ),
        model=NerfactoModelConfig(
            eval_num_rays_per_chunk=1 << 15,
            camera_optimizer=CameraOptimizerConfig(mode="SO3xR3"),
        ),
    ),
    optimizers={
        "proposal_networks": {
            "optimizer": AdamOptimizerConfig(lr=1e-2, eps=1e-15),
            "scheduler": ExponentialDecaySchedulerConfig(lr_final=0.0001, max_steps=200000),
        },
        "fields": {
            "optimizer": AdamOptimizerConfig(lr=1e-2, eps=1e-15),
            "scheduler": ExponentialDecaySchedulerConfig(lr_final=0.0001, max_steps=200000),
        },
        "camera_opt": {
            "optimizer": AdamOptimizerConfig(lr=1e-3, eps=1e-15),
            "scheduler": ExponentialDecaySchedulerConfig(lr_final=6e-6, max_steps=200000),
        },
    },
    viewer=ViewerConfig(num_rays_per_chunk=1 << 15),
    vis="viewer_beta",
)

# **For now I commented everything out since the datamanager config breaks **


# method_configs["nerfacto-big"] = TrainerConfig(
#     method_name="nerfacto",
#     steps_per_eval_batch=500,
#     steps_per_save=2000,
#     max_num_iterations=100000,
#     mixed_precision=True,
#     pipeline=VanillaPipelineConfig(
#         datamanager=VanillaDataManagerConfig(
#             dataparser=NerfstudioDataParserConfig(),
#             train_num_rays_per_batch=8192,
#             eval_num_rays_per_batch=4096,
#             camera_optimizer=CameraOptimizerConfig(
#                 mode="SO3xR3",
#                 optimizer=RAdamOptimizerConfig(lr=6e-4, eps=1e-8, weight_decay=1e-3),
#             ),
#         ),
#         model=NerfactoModelConfig(
#             eval_num_rays_per_chunk=1 << 15,
#             num_nerf_samples_per_ray=128,
#             num_proposal_samples_per_ray=(512, 256),
#             hidden_dim=128,
#             hidden_dim_color=128,
#             appearance_embed_dim=128,
#             base_res=32,
#             max_res=4096,
#             proposal_weights_anneal_max_num_iters=5000,
#             log2_hashmap_size=21,
#         ),
#     ),
#     optimizers={
#         "proposal_networks": {
#             "optimizer": RAdamOptimizerConfig(lr=1e-2, eps=1e-15),
#             "scheduler": None,
#         },
#         "fields": {
#             "optimizer": RAdamOptimizerConfig(lr=1e-2, eps=1e-15),
#             "scheduler": ExponentialDecaySchedulerConfig(lr_final=1e-4, max_steps=50000),
#         },
#     },
#     viewer=ViewerConfig(num_rays_per_chunk=1 << 15),
#     vis="viewer",
# )
method_configs["nerfacto-huge"] = TrainerConfig(
    method_name="nerfacto",
    steps_per_eval_batch=500,
    steps_per_save=2000,
    max_num_iterations=100000,
    mixed_precision=True,
    pipeline=VanillaPipelineConfig(
        datamanager=VanillaDataManagerConfig(
            dataparser=NerfstudioDataParserConfig(),
            train_num_rays_per_batch=16384,
            eval_num_rays_per_batch=4096,
        ),
        model=NerfactoModelConfig(
            eval_num_rays_per_chunk=1 << 15,
            num_nerf_samples_per_ray=64,
            num_proposal_samples_per_ray=(512, 512),
            proposal_net_args_list=[
                {"hidden_dim": 16, "log2_hashmap_size": 17, "num_levels": 5, "max_res": 512, "use_linear": False},
                {"hidden_dim": 16, "log2_hashmap_size": 17, "num_levels": 7, "max_res": 2048, "use_linear": False},
            ],
            hidden_dim=256,
            hidden_dim_color=256,
            appearance_embed_dim=32,
            features_per_level=4,
            base_res=32,
            max_res=8192,
            proposal_weights_anneal_max_num_iters=5000,
            log2_hashmap_size=21,
        ),
    ),
    optimizers={
        "proposal_networks": {
            "optimizer": RAdamOptimizerConfig(lr=1e-2, eps=1e-15),
            "scheduler": None,
        },
        "fields": {
            "optimizer": RAdamOptimizerConfig(lr=1e-2, eps=1e-15),
            "scheduler": ExponentialDecaySchedulerConfig(lr_final=1e-4, max_steps=50000),
        },
        "camera_opt": {
            "optimizer": RAdamOptimizerConfig(lr=6e-4, eps=1e-8),
            "scheduler": ExponentialDecaySchedulerConfig(lr_final=6e-5, max_steps=50000),
        },
    },
    viewer=ViewerConfig(num_rays_per_chunk=1 << 15),
    vis="viewer",
)

# method_configs["depth-nerfacto"] = TrainerConfig(
#     method_name="depth-nerfacto",
#     steps_per_eval_batch=500,
#     steps_per_save=2000,
#     max_num_iterations=30000,
#     mixed_precision=True,
#     pipeline=VanillaPipelineConfig(
#         datamanager=VanillaDataManagerConfig(
#             _target=VanillaDataManager[DepthDataset],
#             dataparser=NerfstudioDataParserConfig(),
#             train_num_rays_per_batch=4096,
#             eval_num_rays_per_batch=4096,
#             camera_optimizer=CameraOptimizerConfig(
#                 mode="SO3xR3", optimizer=AdamOptimizerConfig(lr=6e-4, eps=1e-8, weight_decay=1e-2)
#             ),
#         ),
#         model=DepthNerfactoModelConfig(eval_num_rays_per_chunk=1 << 15),
#     ),
#     optimizers={
#         "proposal_networks": {
#             "optimizer": AdamOptimizerConfig(lr=1e-2, eps=1e-15),
#             "scheduler": None,
#         },
#         "fields": {
#             "optimizer": AdamOptimizerConfig(lr=1e-2, eps=1e-15),
#             "scheduler": None,
#         },
#     },
#     viewer=ViewerConfig(num_rays_per_chunk=1 << 15),
#     vis="viewer",
# )

# method_configs["volinga"] = TrainerConfig(
#     method_name="volinga",
#     steps_per_eval_batch=500,
#     steps_per_save=2000,
#     max_num_iterations=30000,
#     mixed_precision=True,
#     pipeline=VanillaPipelineConfig(
#         datamanager=VanillaDataManagerConfig(
#             dataparser=NerfstudioDataParserConfig(),
#             train_num_rays_per_batch=4096,
#             eval_num_rays_per_batch=4096,
#             camera_optimizer=CameraOptimizerConfig(
#                 mode="SO3xR3", optimizer=AdamOptimizerConfig(lr=6e-4, eps=1e-8, weight_decay=1e-2)
#             ),
#         ),
#         model=NerfactoModelConfig(
#             eval_num_rays_per_chunk=1 << 15,
#             hidden_dim=32,
#             hidden_dim_color=32,
#             hidden_dim_transient=32,
#             num_nerf_samples_per_ray=24,
#             proposal_net_args_list=[
#                 {"hidden_dim": 16, "log2_hashmap_size": 17, "num_levels": 5, "max_res": 128, "use_linear": True},
#                 {"hidden_dim": 16, "log2_hashmap_size": 17, "num_levels": 5, "max_res": 256, "use_linear": True},
#             ],
#         ),
#     ),
#     optimizers={
#         "proposal_networks": {
#             "optimizer": AdamOptimizerConfig(lr=1e-2, eps=1e-15),
#             "scheduler": None,
#         },
#         "fields": {
#             "optimizer": AdamOptimizerConfig(lr=1e-2, eps=1e-15),
#             "scheduler": None,
#         },
#     },
#     viewer=ViewerConfig(num_rays_per_chunk=1 << 15),
#     vis="viewer",
# )

# method_configs["instant-ngp"] = TrainerConfig(
#     method_name="instant-ngp",
#     steps_per_eval_batch=500,
#     steps_per_save=2000,
#     max_num_iterations=30000,
#     mixed_precision=True,
#     pipeline=DynamicBatchPipelineConfig(
#         datamanager=VanillaDataManagerConfig(
#             dataparser=NerfstudioDataParserConfig(),
#             train_num_rays_per_batch=4096,
#             eval_num_rays_per_batch=4096,
#         ),
#         model=InstantNGPModelConfig(eval_num_rays_per_chunk=8192),
#     ),
#     optimizers={
#         "fields": {
#             "optimizer": AdamOptimizerConfig(lr=1e-2, eps=1e-15),
#             "scheduler": ExponentialDecaySchedulerConfig(lr_final=0.0001, max_steps=200000),
#         }
#     },
#     viewer=ViewerConfig(num_rays_per_chunk=1 << 12),
#     vis="viewer",
# )


# method_configs["instant-ngp-bounded"] = TrainerConfig(
#     method_name="instant-ngp-bounded",
#     steps_per_eval_batch=500,
#     steps_per_save=2000,
#     max_num_iterations=30000,
#     mixed_precision=True,
#     pipeline=DynamicBatchPipelineConfig(
#         datamanager=VanillaDataManagerConfig(dataparser=InstantNGPDataParserConfig(), train_num_rays_per_batch=8192),
#         model=InstantNGPModelConfig(
#             eval_num_rays_per_chunk=8192,
#             grid_levels=1,
#             alpha_thre=0.0,
#             cone_angle=0.0,
#             disable_scene_contraction=True,
#             near_plane=0.01,
#             background_color="black",
#         ),
#     ),
#     optimizers={
#         "fields": {
#             "optimizer": AdamOptimizerConfig(lr=1e-2, eps=1e-15),
#             "scheduler": ExponentialDecaySchedulerConfig(lr_final=0.0001, max_steps=200000),
#         }
#     },
#     viewer=ViewerConfig(num_rays_per_chunk=1 << 12),
#     vis="viewer",
# )


# method_configs["mipnerf"] = TrainerConfig(
#     method_name="mipnerf",
#     pipeline=VanillaPipelineConfig(
#         datamanager=VanillaDataManagerConfig(dataparser=NerfstudioDataParserConfig(), train_num_rays_per_batch=1024),
#         model=VanillaModelConfig(
#             _target=MipNerfModel,
#             loss_coefficients={"rgb_loss_coarse": 0.1, "rgb_loss_fine": 1.0},
#             num_coarse_samples=128,
#             num_importance_samples=128,
#             eval_num_rays_per_chunk=1024,
#         ),
#     ),
#     optimizers={
#         "fields": {
#             "optimizer": RAdamOptimizerConfig(lr=5e-4, eps=1e-08),
#             "scheduler": None,
#         }
#     },
# )

# method_configs["semantic-nerfw"] = TrainerConfig(
#     method_name="semantic-nerfw",
#     steps_per_eval_batch=500,
#     steps_per_save=2000,
#     max_num_iterations=30000,
#     mixed_precision=True,
#     pipeline=VanillaPipelineConfig(
#         datamanager=VanillaDataManagerConfig(
#             _target=VanillaDataManager[SemanticDataset],
#             dataparser=Sitcoms3DDataParserConfig(),
#             train_num_rays_per_batch=4096,
#             eval_num_rays_per_batch=8192,
#         ),
#         model=SemanticNerfWModelConfig(eval_num_rays_per_chunk=1 << 16),
#     ),
#     optimizers={
#         "proposal_networks": {
#             "optimizer": AdamOptimizerConfig(lr=1e-2, eps=1e-15),
#             "scheduler": None,
#         },
#         "fields": {
#             "optimizer": AdamOptimizerConfig(lr=1e-2, eps=1e-15),
#             "scheduler": None,
#         },
#     },
#     viewer=ViewerConfig(num_rays_per_chunk=1 << 16),
#     vis="viewer",
# )

# method_configs["vanilla-nerf"] = TrainerConfig(
#     method_name="vanilla-nerf",
#     pipeline=VanillaPipelineConfig(
#         datamanager=VanillaDataManagerConfig(
#             dataparser=BlenderDataParserConfig(),
#         ),
#         model=VanillaModelConfig(_target=NeRFModel),
#     ),
#     optimizers={
#         "fields": {
#             "optimizer": RAdamOptimizerConfig(lr=5e-4, eps=1e-08),
#             "scheduler": None,
#         },
#         "temporal_distortion": {
#             "optimizer": RAdamOptimizerConfig(lr=5e-4, eps=1e-08),
#             "scheduler": None,
#         },
#     },
# )

# method_configs["tensorf"] = TrainerConfig(
#     method_name="tensorf",
#     steps_per_eval_batch=500,
#     steps_per_save=2000,
#     max_num_iterations=30000,
#     mixed_precision=False,
#     pipeline=VanillaPipelineConfig(
#         datamanager=VanillaDataManagerConfig(
#             dataparser=BlenderDataParserConfig(),
#             train_num_rays_per_batch=4096,
#             eval_num_rays_per_batch=4096,
#         ),
#         model=TensoRFModelConfig(
#             regularization="tv",
#         ),
#     ),
#     optimizers={
#         "fields": {
#             "optimizer": AdamOptimizerConfig(lr=0.001),
#             "scheduler": ExponentialDecaySchedulerConfig(lr_final=0.0001, max_steps=30000),
#         },
#         "encodings": {
#             "optimizer": AdamOptimizerConfig(lr=0.02),
#             "scheduler": ExponentialDecaySchedulerConfig(lr_final=0.002, max_steps=30000),
#         },
#     },
#     viewer=ViewerConfig(num_rays_per_chunk=1 << 15),
#     vis="viewer",
# )

# method_configs["dnerf"] = TrainerConfig(
#     method_name="dnerf",
#     pipeline=VanillaPipelineConfig(
#         datamanager=VanillaDataManagerConfig(dataparser=DNeRFDataParserConfig()),
#         model=VanillaModelConfig(
#             _target=NeRFModel,
#             enable_temporal_distortion=True,
#             temporal_distortion_params={"kind": TemporalDistortionKind.DNERF},
#         ),
#     ),
#     optimizers={
#         "fields": {
#             "optimizer": RAdamOptimizerConfig(lr=5e-4, eps=1e-08),
#             "scheduler": None,
#         },
#         "temporal_distortion": {
#             "optimizer": RAdamOptimizerConfig(lr=5e-4, eps=1e-08),
#             "scheduler": None,
#         },
#     },
# )

<<<<<<< HEAD
# method_configs["phototourism"] = TrainerConfig(
#     method_name="phototourism",
#     steps_per_eval_batch=500,
#     steps_per_save=2000,
#     max_num_iterations=30000,
#     mixed_precision=True,
#     pipeline=VanillaPipelineConfig(
#         datamanager=VanillaDataManagerConfig(
#             dataparser=PhototourismDataParserConfig(),  # NOTE: one of the only differences with nerfacto
#             train_num_rays_per_batch=4096,
#             eval_num_rays_per_batch=4096,
#             camera_optimizer=CameraOptimizerConfig(
#                 mode="SO3xR3", optimizer=AdamOptimizerConfig(lr=6e-4, eps=1e-8, weight_decay=1e-2)
#             ),
#             # Large dataset, so using prior values from VariableResDataManager.
#             train_num_images_to_sample_from=40,
#             train_num_times_to_repeat_images=100,
#             eval_num_images_to_sample_from=40,
#             eval_num_times_to_repeat_images=100,
#         ),
#         model=NerfactoModelConfig(eval_num_rays_per_chunk=1 << 15),
#     ),
#     optimizers={
#         "proposal_networks": {
#             "optimizer": AdamOptimizerConfig(lr=1e-2, eps=1e-15),
#             "scheduler": None,
#         },
#         "fields": {
#             "optimizer": AdamOptimizerConfig(lr=1e-2, eps=1e-15),
#             "scheduler": None,
#         },
#     },
#     viewer=ViewerConfig(num_rays_per_chunk=1 << 15),
#     vis="viewer",
# )
=======
method_configs["generfacto"] = TrainerConfig(
    method_name="generfacto",
    experiment_name="",
    steps_per_eval_batch=50,
    steps_per_eval_image=50,
    steps_per_save=200,
    max_num_iterations=30000,
    mixed_precision=True,
    pipeline=VanillaPipelineConfig(
        datamanager=RandomCamerasDataManagerConfig(
            horizontal_rotation_warmup=3000,
        ),
        model=GenerfactoModelConfig(
            eval_num_rays_per_chunk=1 << 15,
            distortion_loss_mult=1.0,
            interlevel_loss_mult=100.0,
            max_res=256,
            sphere_collider=True,
            initialize_density=True,
            taper_range=(0, 2000),
            random_background=True,
            proposal_warmup=2000,
            proposal_update_every=0,
            proposal_weights_anneal_max_num_iters=2000,
            start_lambertian_training=500,
            start_normals_training=2000,
            opacity_loss_mult=0.001,
            positional_prompting="discrete",
            guidance_scale=25,
        ),
    ),
    optimizers={
        "proposal_networks": {
            "optimizer": AdamOptimizerConfig(lr=1e-3, eps=1e-15),
            "scheduler": None,
        },
        "fields": {
            "optimizer": AdamOptimizerConfig(lr=5e-4, eps=1e-15),
            "scheduler": None,
        },
    },
    viewer=ViewerConfig(),
    vis="viewer",
)

method_configs["neus"] = TrainerConfig(
    method_name="neus",
    steps_per_eval_image=500,
    steps_per_eval_batch=5000,
    steps_per_save=20000,
    steps_per_eval_all_images=1000000,  # set to a very large number so we don't eval with all images
    max_num_iterations=100000,
    mixed_precision=False,
    pipeline=VanillaPipelineConfig(
        datamanager=VanillaDataManagerConfig(
            _target=VanillaDataManager[SDFDataset],
            dataparser=SDFStudioDataParserConfig(),
            train_num_rays_per_batch=1024,
            eval_num_rays_per_batch=1024,
            camera_optimizer=CameraOptimizerConfig(
                mode="off", optimizer=AdamOptimizerConfig(lr=6e-4, eps=1e-8, weight_decay=1e-2)
            ),
        ),
        model=NeuSModelConfig(eval_num_rays_per_chunk=1024),
    ),
    optimizers={
        "fields": {
            "optimizer": AdamOptimizerConfig(lr=5e-4, eps=1e-15),
            "scheduler": CosineDecaySchedulerConfig(warm_up_end=5000, learning_rate_alpha=0.05, max_steps=300000),
        },
        "field_background": {
            "optimizer": AdamOptimizerConfig(lr=5e-4, eps=1e-15),
            "scheduler": CosineDecaySchedulerConfig(warm_up_end=5000, learning_rate_alpha=0.05, max_steps=300000),
        },
    },
    viewer=ViewerConfig(num_rays_per_chunk=1 << 15),
    vis="viewer",
)
>>>>>>> caf50a75

# method_configs["neus"] = TrainerConfig(
#     method_name="neus",
#     steps_per_eval_image=500,
#     steps_per_eval_batch=5000,
#     steps_per_save=20000,
#     steps_per_eval_all_images=1000000,  # set to a very large number so we don't eval with all images
#     max_num_iterations=100000,
#     mixed_precision=False,
#     pipeline=VanillaPipelineConfig(
#         datamanager=VanillaDataManagerConfig(
#             _target=VanillaDataManager[SDFDataset],
#             dataparser=SDFStudioDataParserConfig(),
#             train_num_rays_per_batch=1024,
#             eval_num_rays_per_batch=1024,
#             camera_optimizer=CameraOptimizerConfig(
#                 mode="off", optimizer=AdamOptimizerConfig(lr=6e-4, eps=1e-8, weight_decay=1e-2)
#             ),
#         ),
#         model=NeuSModelConfig(eval_num_rays_per_chunk=1024),
#     ),
#     optimizers={
#         "fields": {
#             "optimizer": AdamOptimizerConfig(lr=5e-4, eps=1e-15),
#             "scheduler": CosineDecaySchedulerConfig(warm_up_end=5000, learning_rate_alpha=0.05, max_steps=300000),
#         },
#         "field_background": {
#             "optimizer": AdamOptimizerConfig(lr=5e-4, eps=1e-15),
#             "scheduler": CosineDecaySchedulerConfig(warm_up_end=5000, learning_rate_alpha=0.05, max_steps=300000),
#         },
#     },
#     viewer=ViewerConfig(num_rays_per_chunk=1 << 15),
#     vis="viewer",
# )

# method_configs["neus-facto"] = TrainerConfig(
#     method_name="neus-facto",
#     steps_per_eval_image=5000,
#     steps_per_eval_batch=5000,
#     steps_per_save=2000,
#     steps_per_eval_all_images=1000000,  # set to a very large model so we don't eval with all images
#     max_num_iterations=20001,
#     mixed_precision=False,
#     pipeline=VanillaPipelineConfig(
#         datamanager=VanillaDataManagerConfig(
#             _target=VanillaDataManager[SDFDataset],
#             dataparser=SDFStudioDataParserConfig(),
#             train_num_rays_per_batch=2048,
#             eval_num_rays_per_batch=2048,
#             camera_optimizer=CameraOptimizerConfig(
#                 mode="SO3xR3", optimizer=AdamOptimizerConfig(lr=6e-4, eps=1e-8, weight_decay=1e-2)
#             ),
#         ),
#         model=NeuSFactoModelConfig(
#             # proposal network allows for significantly smaller sdf/color network
#             sdf_field=SDFFieldConfig(
#                 use_grid_feature=True,
#                 num_layers=2,
#                 num_layers_color=2,
#                 hidden_dim=256,
#                 bias=0.5,
#                 beta_init=0.8,
#                 use_appearance_embedding=False,
#             ),
#             background_model="none",
#             eval_num_rays_per_chunk=2048,
#         ),
#     ),
#     optimizers={
#         "proposal_networks": {
#             "optimizer": AdamOptimizerConfig(lr=1e-2, eps=1e-15),
#             "scheduler": MultiStepSchedulerConfig(max_steps=20001, milestones=(10000, 1500, 18000)),
#         },
#         "fields": {
#             "optimizer": AdamOptimizerConfig(lr=5e-4, eps=1e-15),
#             "scheduler": CosineDecaySchedulerConfig(warm_up_end=500, learning_rate_alpha=0.05, max_steps=20001),
#         },
#         "field_background": {
#             "optimizer": AdamOptimizerConfig(lr=5e-4, eps=1e-15),
#             "scheduler": CosineDecaySchedulerConfig(warm_up_end=500, learning_rate_alpha=0.05, max_steps=20001),
#         },
#     },
#     viewer=ViewerConfig(num_rays_per_chunk=1 << 15),
#     vis="viewer",
# )


def merge_methods(methods, method_descriptions, new_methods, new_descriptions, overwrite=True):
    """Merge new methods and descriptions into existing methods and descriptions.
    Args:
        methods: Existing methods.
        method_descriptions: Existing descriptions.
        new_methods: New methods to merge in.
        new_descriptions: New descriptions to merge in.
    Returns:
        Merged methods and descriptions.
    """
    methods = OrderedDict(**methods)
    method_descriptions = OrderedDict(**method_descriptions)
    for k, v in new_methods.items():
        if overwrite or k not in methods:
            methods[k] = v
            method_descriptions[k] = new_descriptions.get(k, "")
    return methods, method_descriptions


def sort_methods(methods, method_descriptions):
    """Sort methods and descriptions by method name."""
    methods = OrderedDict(sorted(methods.items(), key=lambda x: x[0]))
    method_descriptions = OrderedDict(sorted(method_descriptions.items(), key=lambda x: x[0]))
    return methods, method_descriptions


all_methods, all_descriptions = method_configs, descriptions
# Add discovered external methods
all_methods, all_descriptions = merge_methods(all_methods, all_descriptions, *discover_methods())
all_methods, all_descriptions = sort_methods(all_methods, all_descriptions)

# Register all possible external methods which can be installed with Nerfstudio
all_methods, all_descriptions = merge_methods(
    all_methods, all_descriptions, *sort_methods(*get_external_methods()), overwrite=False
)

AnnotatedBaseConfigUnion = tyro.conf.SuppressFixed[  # Don't show unparseable (fixed) arguments in helptext.
    tyro.conf.FlagConversionOff[
        tyro.extras.subcommand_type_from_defaults(defaults=all_methods, descriptions=all_descriptions)
    ]
]
"""Union[] type over config types, annotated with default instances for use with
tyro.cli(). Allows the user to pick between one of several base configurations, and
then override values in it."""<|MERGE_RESOLUTION|>--- conflicted
+++ resolved
@@ -26,40 +26,26 @@
 from nerfstudio.cameras.camera_optimizers import CameraOptimizerConfig
 from nerfstudio.configs.base_config import ViewerConfig
 from nerfstudio.configs.external_methods import get_external_methods
-<<<<<<< HEAD
-from nerfstudio.data.datamanagers.base_datamanager import (
-    VanillaDataManager, VanillaDataManagerConfig)
-from nerfstudio.data.dataparsers.blender_dataparser import \
-    BlenderDataParserConfig
-=======
-
+from nerfstudio.data.datamanagers.base_datamanager import VanillaDataManager, VanillaDataManagerConfig
 from nerfstudio.data.datamanagers.random_cameras_datamanager import RandomCamerasDataManagerConfig
-from nerfstudio.data.datamanagers.base_datamanager import VanillaDataManager, VanillaDataManagerConfig
-
 from nerfstudio.data.dataparsers.blender_dataparser import BlenderDataParserConfig
->>>>>>> caf50a75
 from nerfstudio.data.dataparsers.dnerf_dataparser import DNeRFDataParserConfig
-from nerfstudio.data.dataparsers.instant_ngp_dataparser import \
-    InstantNGPDataParserConfig
-from nerfstudio.data.dataparsers.nerfstudio_dataparser import \
-    NerfstudioDataParserConfig
-from nerfstudio.data.dataparsers.phototourism_dataparser import \
-    PhototourismDataParserConfig
-from nerfstudio.data.dataparsers.sdfstudio_dataparser import \
-    SDFStudioDataParserConfig
-from nerfstudio.data.dataparsers.sitcoms3d_dataparser import \
-    Sitcoms3DDataParserConfig
+from nerfstudio.data.dataparsers.instant_ngp_dataparser import InstantNGPDataParserConfig
+from nerfstudio.data.dataparsers.nerfstudio_dataparser import NerfstudioDataParserConfig
+from nerfstudio.data.dataparsers.phototourism_dataparser import PhototourismDataParserConfig
+from nerfstudio.data.dataparsers.sdfstudio_dataparser import SDFStudioDataParserConfig
+from nerfstudio.data.dataparsers.sitcoms3d_dataparser import Sitcoms3DDataParserConfig
 from nerfstudio.data.datasets.depth_dataset import DepthDataset
 from nerfstudio.data.datasets.sdf_dataset import SDFDataset
 from nerfstudio.data.datasets.semantic_dataset import SemanticDataset
-from nerfstudio.engine.optimizers import (AdamOptimizerConfig,
-                                          RAdamOptimizerConfig)
-from nerfstudio.engine.schedulers import (CosineDecaySchedulerConfig,
-                                          ExponentialDecaySchedulerConfig,
-                                          MultiStepSchedulerConfig)
+from nerfstudio.engine.optimizers import AdamOptimizerConfig, RAdamOptimizerConfig
+from nerfstudio.engine.schedulers import (
+    CosineDecaySchedulerConfig,
+    ExponentialDecaySchedulerConfig,
+    MultiStepSchedulerConfig,
+)
 from nerfstudio.engine.trainer import TrainerConfig
-from nerfstudio.field_components.temporal_distortions import \
-    TemporalDistortionKind
+from nerfstudio.field_components.temporal_distortions import TemporalDistortionKind
 from nerfstudio.fields.sdf_field import SDFFieldConfig
 from nerfstudio.models.depth_nerfacto import DepthNerfactoModelConfig
 from nerfstudio.models.generfacto import GenerfactoModelConfig
@@ -121,7 +107,7 @@
         },
         "camera_opt": {
             "optimizer": AdamOptimizerConfig(lr=1e-3, eps=1e-15),
-            "scheduler": ExponentialDecaySchedulerConfig(lr_final=6e-6, max_steps=200000),
+            "scheduler": ExponentialDecaySchedulerConfig(lr_final=1e-4, max_steps=2000),
         },
     },
     viewer=ViewerConfig(num_rays_per_chunk=1 << 15),
@@ -469,7 +455,6 @@
 #     },
 # )
 
-<<<<<<< HEAD
 # method_configs["phototourism"] = TrainerConfig(
 #     method_name="phototourism",
 #     steps_per_eval_batch=500,
@@ -505,86 +490,6 @@
 #     viewer=ViewerConfig(num_rays_per_chunk=1 << 15),
 #     vis="viewer",
 # )
-=======
-method_configs["generfacto"] = TrainerConfig(
-    method_name="generfacto",
-    experiment_name="",
-    steps_per_eval_batch=50,
-    steps_per_eval_image=50,
-    steps_per_save=200,
-    max_num_iterations=30000,
-    mixed_precision=True,
-    pipeline=VanillaPipelineConfig(
-        datamanager=RandomCamerasDataManagerConfig(
-            horizontal_rotation_warmup=3000,
-        ),
-        model=GenerfactoModelConfig(
-            eval_num_rays_per_chunk=1 << 15,
-            distortion_loss_mult=1.0,
-            interlevel_loss_mult=100.0,
-            max_res=256,
-            sphere_collider=True,
-            initialize_density=True,
-            taper_range=(0, 2000),
-            random_background=True,
-            proposal_warmup=2000,
-            proposal_update_every=0,
-            proposal_weights_anneal_max_num_iters=2000,
-            start_lambertian_training=500,
-            start_normals_training=2000,
-            opacity_loss_mult=0.001,
-            positional_prompting="discrete",
-            guidance_scale=25,
-        ),
-    ),
-    optimizers={
-        "proposal_networks": {
-            "optimizer": AdamOptimizerConfig(lr=1e-3, eps=1e-15),
-            "scheduler": None,
-        },
-        "fields": {
-            "optimizer": AdamOptimizerConfig(lr=5e-4, eps=1e-15),
-            "scheduler": None,
-        },
-    },
-    viewer=ViewerConfig(),
-    vis="viewer",
-)
-
-method_configs["neus"] = TrainerConfig(
-    method_name="neus",
-    steps_per_eval_image=500,
-    steps_per_eval_batch=5000,
-    steps_per_save=20000,
-    steps_per_eval_all_images=1000000,  # set to a very large number so we don't eval with all images
-    max_num_iterations=100000,
-    mixed_precision=False,
-    pipeline=VanillaPipelineConfig(
-        datamanager=VanillaDataManagerConfig(
-            _target=VanillaDataManager[SDFDataset],
-            dataparser=SDFStudioDataParserConfig(),
-            train_num_rays_per_batch=1024,
-            eval_num_rays_per_batch=1024,
-            camera_optimizer=CameraOptimizerConfig(
-                mode="off", optimizer=AdamOptimizerConfig(lr=6e-4, eps=1e-8, weight_decay=1e-2)
-            ),
-        ),
-        model=NeuSModelConfig(eval_num_rays_per_chunk=1024),
-    ),
-    optimizers={
-        "fields": {
-            "optimizer": AdamOptimizerConfig(lr=5e-4, eps=1e-15),
-            "scheduler": CosineDecaySchedulerConfig(warm_up_end=5000, learning_rate_alpha=0.05, max_steps=300000),
-        },
-        "field_background": {
-            "optimizer": AdamOptimizerConfig(lr=5e-4, eps=1e-15),
-            "scheduler": CosineDecaySchedulerConfig(warm_up_end=5000, learning_rate_alpha=0.05, max_steps=300000),
-        },
-    },
-    viewer=ViewerConfig(num_rays_per_chunk=1 << 15),
-    vis="viewer",
-)
->>>>>>> caf50a75
 
 # method_configs["neus"] = TrainerConfig(
 #     method_name="neus",
