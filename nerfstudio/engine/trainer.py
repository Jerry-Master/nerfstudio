# Copyright 2022 The Nerfstudio Team. All rights reserved.
#
# Licensed under the Apache License, Version 2.0 (the "License");
# you may not use this file except in compliance with the License.
# You may obtain a copy of the License at
#
#     http://www.apache.org/licenses/LICENSE-2.0
#
# Unless required by applicable law or agreed to in writing, software
# distributed under the License is distributed on an "AS IS" BASIS,
# WITHOUT WARRANTIES OR CONDITIONS OF ANY KIND, either express or implied.
# See the License for the specific language governing permissions and
# limitations under the License.

"""
Code to train model.
"""
from __future__ import annotations

import dataclasses
import functools
import os
import time
from dataclasses import dataclass, field
from pathlib import Path
from typing import Dict, List, Optional, Tuple, Type, Union

import torch
from rich.console import Console
from torch.cuda.amp.grad_scaler import GradScaler
from typing_extensions import Literal

from nerfstudio.configs.experiment_config import ExperimentConfig
from nerfstudio.engine.callbacks import (
    TrainingCallback,
    TrainingCallbackAttributes,
    TrainingCallbackLocation,
)
from nerfstudio.engine.optimizers import Optimizers
from nerfstudio.pipelines.base_pipeline import VanillaPipeline
from nerfstudio.utils import profiler, writer
from nerfstudio.utils.decorators import (
    check_eval_enabled,
    check_main_thread,
    check_viewer_enabled,
)
from nerfstudio.utils.misc import step_check
from nerfstudio.utils.writer import EventName, TimeWriter
from nerfstudio.viewer.server import viewer_utils

CONSOLE = Console(width=120)

TRAIN_INTERATION_OUTPUT = Tuple[  # pylint: disable=invalid-name
    torch.Tensor, Dict[str, torch.Tensor], Dict[str, torch.Tensor]
]
TORCH_DEVICE = Union[torch.device, str]  # pylint: disable=invalid-name


@dataclass
class TrainerConfig(ExperimentConfig):
    """Configuration for training regimen"""

    _target: Type = field(default_factory=lambda: Trainer)
    """target class to instantiate"""
    steps_per_save: int = 1000
    """Number of steps between saves."""
    steps_per_eval_batch: int = 500
    """Number of steps between randomly sampled batches of rays."""
    steps_per_eval_image: int = 500
    """Number of steps between single eval images."""
    steps_per_eval_all_images: int = 25000
    """Number of steps between eval all images."""
    max_num_iterations: int = 1000000
    """Maximum number of iterations to run."""
    mixed_precision: bool = False
    """Whether or not to use mixed precision for training."""
    save_only_latest_checkpoint: bool = True
    """Whether to only save the latest checkpoint or all checkpoints."""
    # optional parameters if we want to resume training
    load_dir: Optional[Path] = None
    """Optionally specify a pre-trained model directory to load from."""
    load_step: Optional[int] = None
    """Optionally specify model step to load from; if none, will find most recent model in load_dir."""
    load_config: Optional[Path] = None
    """Path to config YAML file."""
    log_gradients: bool = False
    """Optionally log gradients during training"""


class Trainer:
    """Trainer class

    Args:
        config: The configuration object.
        local_rank: Local rank of the process.
        world_size: World size of the process.

    Attributes:
        config: The configuration object.
        local_rank: Local rank of the process.
        world_size: World size of the process.
        device: The device to run the training on.
        pipeline: The pipeline object.
        optimizers: The optimizers object.
        callbacks: The callbacks object.
    """

    pipeline: VanillaPipeline
    optimizers: Optimizers
    callbacks: List[TrainingCallback]

    def __init__(self, config: TrainerConfig, local_rank: int = 0, world_size: int = 1) -> None:
        self.config = config
        self.local_rank = local_rank
        self.world_size = world_size
        self.device: TORCH_DEVICE = "cpu" if world_size == 0 else f"cuda:{local_rank}"
        self.mixed_precision: bool = self.config.mixed_precision
        if self.device == "cpu":
            self.mixed_precision = False
            CONSOLE.print("Mixed precision is disabled for CPU training.")
        self._start_step: int = 0
        # optimizers
        self.grad_scaler = GradScaler(enabled=self.mixed_precision)

<<<<<<< HEAD
        self.viewer_state = None

        self.base_dir = config.get_base_dir()
=======
        self.base_dir: Path = config.get_base_dir()
>>>>>>> bfaf11cd
        # directory to save checkpoints
        self.checkpoint_dir: Path = config.get_checkpoint_dir()
        CONSOLE.log(f"Saving checkpoints to: {self.checkpoint_dir}")

        self.viewer_state = None

    def setup(self, test_mode: Literal["test", "val", "inference"] = "val") -> None:
        """Setup the Trainer by calling other setup functions.

        Args:
            test_mode:
                'val': loads train/val datasets into memory
                'test': loads train/test datasets into memory
                'inference': does not load any dataset into memory
        """
        self.pipeline = self.config.pipeline.setup(
            device=self.device,
            test_mode=test_mode,
            world_size=self.world_size,
            local_rank=self.local_rank,
            grad_scaler=self.grad_scaler,
        )
        self.optimizers = self.setup_optimizers()

        self._load_checkpoint()

        self.callbacks = self.pipeline.get_training_callbacks(
            TrainingCallbackAttributes(
                optimizers=self.optimizers,  # type: ignore
                grad_scaler=self.grad_scaler,  # type: ignore
                pipeline=self.pipeline,  # type: ignore
            )
        )

        # set up viewer if enabled
        viewer_log_path = self.base_dir / self.config.viewer.relative_log_filename
        self.viewer_state, banner_messages = None, None
        if self.config.is_viewer_enabled() and self.local_rank == 0:
            datapath = self.pipeline.datamanager.get_datapath()
            if datapath is None:
                datapath = self.base_dir
            self.viewer_state, banner_messages = viewer_utils.setup_viewer(
                self.config.viewer, log_filename=viewer_log_path, datapath=datapath
            )
        self._check_viewer_warnings()
        # set up writers/profilers if enabled
        writer_log_path = self.base_dir / self.config.logging.relative_log_dir
        writer.setup_event_writer(
            self.config.is_wandb_enabled(), self.config.is_tensorboard_enabled(), log_dir=writer_log_path
        )
        writer.setup_local_writer(
            self.config.logging, max_iter=self.config.max_num_iterations, banner_messages=banner_messages
        )
        writer.put_config(name="config", config_dict=dataclasses.asdict(self.config), step=0)
        profiler.setup_profiler(self.config.logging)

    def setup_optimizers(self) -> Optimizers:
        """Helper to set up the optimizers

        Returns:
            The optimizers object given the trainer config.
        """
        optimizer_config = self.config.optimizers.copy()
        param_groups = self.pipeline.get_param_groups()
        camera_optimizer_config = self.config.pipeline.datamanager.camera_optimizer
        if camera_optimizer_config is not None and camera_optimizer_config.mode != "off":
            assert camera_optimizer_config.param_group not in optimizer_config
            optimizer_config[camera_optimizer_config.param_group] = {
                "optimizer": camera_optimizer_config.optimizer,
                "scheduler": camera_optimizer_config.scheduler,
            }
        return Optimizers(optimizer_config, param_groups)

    def train(self) -> None:
        """Train the model."""
        assert self.pipeline.datamanager.train_dataset is not None, "Missing DatsetInputs"

        if not self.pipeline.generative:
            self.pipeline.datamanager.train_dataparser_outputs.save_dataparser_transform(
                self.base_dir / "dataparser_transforms.json"
            )

        self._init_viewer_state()
        with TimeWriter(writer, EventName.TOTAL_TRAIN_TIME):
            num_iterations = self.config.max_num_iterations
            step = 0
            for step in range(self._start_step, self._start_step + num_iterations):
                with TimeWriter(writer, EventName.ITER_TRAIN_TIME, step=step) as train_t:
                    self.pipeline.train()

                    # training callbacks before the training iteration
                    for callback in self.callbacks:
                        callback.run_callback_at_location(
                            step, location=TrainingCallbackLocation.BEFORE_TRAIN_ITERATION
                        )

                    # time the forward pass
                    loss, loss_dict, metrics_dict = self.train_iteration(step)

                    # training callbacks after the training iteration
                    for callback in self.callbacks:
                        callback.run_callback_at_location(step, location=TrainingCallbackLocation.AFTER_TRAIN_ITERATION)

                # Skip the first two steps to avoid skewed timings that break the viewer rendering speed estimate.
                if step > 1:
                    writer.put_time(
                        name=EventName.TRAIN_RAYS_PER_SEC,
                        duration=self.pipeline.datamanager.get_train_rays_per_batch() / train_t.duration,
                        step=step,
                        avg_over_steps=True,
                    )

                self._update_viewer_state(step)

                # a batch of train rays
                if step_check(step, self.config.logging.steps_per_log, run_at_zero=True):
                    writer.put_scalar(name="Train Loss", scalar=loss, step=step)
                    writer.put_dict(name="Train Loss Dict", scalar_dict=loss_dict, step=step)
                    writer.put_dict(name="Train Metrics Dict", scalar_dict=metrics_dict, step=step)

                self.eval_iteration(step)

                if step_check(step, self.config.steps_per_save):
                    self.save_checkpoint(step)

                writer.write_out_storage()

        # save checkpoint at the end of training
        self.save_checkpoint(step)

        # write out any remaining events (e.g., total train time)
        writer.write_out_storage()

        CONSOLE.rule()
        CONSOLE.print("[bold green]:tada: :tada: :tada: Training Finished :tada: :tada: :tada:", justify="center")
        if not self.config.viewer.quit_on_train_completion:
            CONSOLE.print("Use ctrl+c to quit", justify="center")
            self._always_render(step)

    @check_main_thread
<<<<<<< HEAD
    def _always_render(self, step):
=======
    def _always_render(self, step: int) -> None:
>>>>>>> bfaf11cd
        if self.viewer_state is not None:
            while True:
                self.viewer_state.vis["renderingState/isTraining"].write(False)
                self._update_viewer_state(step)

    @check_main_thread
    def _check_viewer_warnings(self) -> None:
        """Helper to print out any warnings regarding the way the viewer/loggers are enabled"""
        if (
            self.config.is_viewer_enabled()
            and not self.config.is_tensorboard_enabled()
            and not self.config.is_wandb_enabled()
        ):
            string: str = (
                "[NOTE] Not running eval iterations since only viewer is enabled.\n"
                "Use [yellow]--vis {wandb, tensorboard, viewer+wandb, viewer+tensorboard}[/yellow] to run with eval."
            )
            CONSOLE.print(f"{string}")

    @check_viewer_enabled
    def _init_viewer_state(self) -> None:
        """Initializes viewer scene with given train dataset"""
        assert self.viewer_state and self.pipeline.datamanager.train_dataset
        self.viewer_state.init_scene(
            dataset=self.pipeline.datamanager.train_dataset,
            start_train=self.config.viewer.start_train,
        )
        if not self.config.viewer.start_train:
            self._always_render(self._start_step)

    @check_viewer_enabled
    def _update_viewer_state(self, step: int) -> None:
        """Updates the viewer state by rendering out scene with current pipeline
        Returns the time taken to render scene.

        Args:
            step: current train step
        """
        assert self.viewer_state is not None
        with TimeWriter(writer, EventName.ITER_VIS_TIME, step=step) as _:
<<<<<<< HEAD
            num_rays_per_batch = self.pipeline.datamanager.get_train_rays_per_batch()
=======
            num_rays_per_batch: int = self.pipeline.datamanager.get_train_rays_per_batch()
>>>>>>> bfaf11cd
            try:
                self.viewer_state.update_scene(self, step, self.pipeline.model, num_rays_per_batch)
            except RuntimeError:
                time.sleep(0.03)  # sleep to allow buffer to reset
                assert self.viewer_state.vis is not None
                self.viewer_state.vis["renderingState/log_errors"].write(
                    "Error: GPU out of memory. Reduce resolution to prevent viewer from crashing."
                )

    @check_viewer_enabled
    def _update_viewer_rays_per_sec(self, train_t: TimeWriter, vis_t: TimeWriter, step: int) -> None:
        """Performs update on rays/sec calculation for training

        Args:
            train_t: timer object carrying time to execute total training iteration
            vis_t: timer object carrying time to execute visualization step
            step: current step
        """
<<<<<<< HEAD
        train_num_rays_per_batch = self.pipeline.datamanager.get_train_rays_per_batch()
=======
        train_num_rays_per_batch: int = self.pipeline.datamanager.get_train_rays_per_batch()
>>>>>>> bfaf11cd
        writer.put_time(
            name=EventName.TRAIN_RAYS_PER_SEC,
            duration=train_num_rays_per_batch / (train_t.duration - vis_t.duration),
            step=step,
            avg_over_steps=True,
        )

    def _load_checkpoint(self) -> None:
        """Helper function to load pipeline and optimizer from prespecified checkpoint"""
        load_dir: Path = self.config.load_dir
        if load_dir is not None:
            load_step = self.config.load_step
            if load_step is None:
                print("Loading latest checkpoint from load_dir")
                # NOTE: this is specific to the checkpoint name format
                load_step = sorted(int(x[x.find("-") + 1 : x.find(".")]) for x in os.listdir(load_dir))[-1]
            load_path: Path = load_dir / f"step-{load_step:09d}.ckpt"
            assert load_path.exists(), f"Checkpoint {load_path} does not exist"
            loaded_state = torch.load(load_path, map_location="cpu")
            self._start_step = loaded_state["step"] + 1
            # load the checkpoints for pipeline, optimizers, and gradient scalar
            self.pipeline.load_pipeline(loaded_state["pipeline"], loaded_state["step"])
            self.optimizers.load_optimizers(loaded_state["optimizers"])
            self.grad_scaler.load_state_dict(loaded_state["scalers"])
            CONSOLE.print(f"done loading checkpoint from {load_path}")
        else:
            CONSOLE.print("No checkpoints to load, training from scratch")

    @check_main_thread
    def save_checkpoint(self, step: int) -> None:
        """Save the model and optimizers

        Args:
            step: number of steps in training for given checkpoint
        """
        # possibly make the checkpoint directory
        if not self.checkpoint_dir.exists():
            self.checkpoint_dir.mkdir(parents=True, exist_ok=True)
        # save the checkpoint
        ckpt_path: Path = self.checkpoint_dir / f"step-{step:09d}.ckpt"
        torch.save(
            {
                "step": step,
                "pipeline": self.pipeline.module.state_dict()  # type: ignore
                if hasattr(self.pipeline, "module")
                else self.pipeline.state_dict(),
                "optimizers": {k: v.state_dict() for (k, v) in self.optimizers.optimizers.items()},
                "scalers": self.grad_scaler.state_dict(),
            },
            ckpt_path,
        )
        # possibly delete old checkpoints
        if self.config.save_only_latest_checkpoint:
            # delete everything else in the checkpoint folder
            for f in self.checkpoint_dir.glob("*"):
                if f != ckpt_path:
                    f.unlink()

    @profiler.time_function
    def train_iteration(self, step: int) -> TRAIN_INTERATION_OUTPUT:
        """Run one iteration with a batch of inputs. Returns dictionary of model losses.

        Args:
            step: Current training step.
        """
        self.optimizers.zero_grad_all()
        cpu_or_cuda_str: str = self.device.split(":")[0]
        with torch.autocast(device_type=cpu_or_cuda_str, enabled=self.mixed_precision):
            _, loss_dict, metrics_dict = self.pipeline.get_train_loss_dict(step=step)
            loss = functools.reduce(torch.add, loss_dict.values())
        self.grad_scaler.scale(loss).backward()  # type: ignore
        self.optimizers.optimizer_scaler_step_all(self.grad_scaler)

        if self.config.log_gradients:
            total_grad = 0
            for tag, value in self.pipeline.model.named_parameters():
                assert tag != "Total"
                if value.grad is not None:
                    grad = value.grad.norm()
                    metrics_dict[f"Gradients/{tag}"] = grad
                    total_grad += grad

            metrics_dict["Gradients/Total"] = total_grad

        self.grad_scaler.update()
        self.optimizers.scheduler_step_all(step)

        # Merging loss and metrics dict into a single output.
        return loss, loss_dict, metrics_dict

    @check_eval_enabled
    @profiler.time_function
    def eval_iteration(self, step: int) -> None:
        """Run one iteration with different batch/image/all image evaluations depending on step size.

        Args:
            step: Current training step.
        """
        # a batch of eval rays
        if step_check(step, self.config.steps_per_eval_batch):
            _, eval_loss_dict, eval_metrics_dict = self.pipeline.get_eval_loss_dict(step=step)
            eval_loss = functools.reduce(torch.add, eval_loss_dict.values())
            writer.put_scalar(name="Eval Loss", scalar=eval_loss, step=step)
            writer.put_dict(name="Eval Loss Dict", scalar_dict=eval_loss_dict, step=step)
            writer.put_dict(name="Eval Metrics Dict", scalar_dict=eval_metrics_dict, step=step)

        # one eval image
        if step_check(step, self.config.steps_per_eval_image):
            with TimeWriter(writer, EventName.TEST_RAYS_PER_SEC, write=False) as test_t:
                metrics_dict, images_dict = self.pipeline.get_eval_image_metrics_and_images(step=step)
            writer.put_time(
                name=EventName.TEST_RAYS_PER_SEC,
                duration=metrics_dict["num_rays"] / test_t.duration,
                step=step,
                avg_over_steps=True,
            )
            writer.put_dict(name="Eval Images Metrics", scalar_dict=metrics_dict, step=step)
            group = "Eval Images"
            for image_name, image in images_dict.items():
                writer.put_image(name=group + "/" + image_name, image=image, step=step)

        # all eval images
        if step_check(step, self.config.steps_per_eval_all_images):
            metrics_dict = self.pipeline.get_average_eval_image_metrics(step=step)
            writer.put_dict(name="Eval Images Metrics Dict (all images)", scalar_dict=metrics_dict, step=step)<|MERGE_RESOLUTION|>--- conflicted
+++ resolved
@@ -122,13 +122,7 @@
         # optimizers
         self.grad_scaler = GradScaler(enabled=self.mixed_precision)
 
-<<<<<<< HEAD
-        self.viewer_state = None
-
-        self.base_dir = config.get_base_dir()
-=======
         self.base_dir: Path = config.get_base_dir()
->>>>>>> bfaf11cd
         # directory to save checkpoints
         self.checkpoint_dir: Path = config.get_checkpoint_dir()
         CONSOLE.log(f"Saving checkpoints to: {self.checkpoint_dir}")
@@ -269,11 +263,7 @@
             self._always_render(step)
 
     @check_main_thread
-<<<<<<< HEAD
-    def _always_render(self, step):
-=======
     def _always_render(self, step: int) -> None:
->>>>>>> bfaf11cd
         if self.viewer_state is not None:
             while True:
                 self.viewer_state.vis["renderingState/isTraining"].write(False)
@@ -314,11 +304,7 @@
         """
         assert self.viewer_state is not None
         with TimeWriter(writer, EventName.ITER_VIS_TIME, step=step) as _:
-<<<<<<< HEAD
-            num_rays_per_batch = self.pipeline.datamanager.get_train_rays_per_batch()
-=======
             num_rays_per_batch: int = self.pipeline.datamanager.get_train_rays_per_batch()
->>>>>>> bfaf11cd
             try:
                 self.viewer_state.update_scene(self, step, self.pipeline.model, num_rays_per_batch)
             except RuntimeError:
@@ -337,11 +323,7 @@
             vis_t: timer object carrying time to execute visualization step
             step: current step
         """
-<<<<<<< HEAD
-        train_num_rays_per_batch = self.pipeline.datamanager.get_train_rays_per_batch()
-=======
         train_num_rays_per_batch: int = self.pipeline.datamanager.get_train_rays_per_batch()
->>>>>>> bfaf11cd
         writer.put_time(
             name=EventName.TRAIN_RAYS_PER_SEC,
             duration=train_num_rays_per_batch / (train_t.duration - vis_t.duration),
